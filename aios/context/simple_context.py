--- conflicted
+++ resolved
@@ -5,11 +5,8 @@
 
 from litellm import completion
 
-<<<<<<< HEAD
-=======
 import time
 
->>>>>>> 933dbffe
 class SimpleContextManager(BaseContextManager):
     def __init__(self):
         BaseContextManager.__init__(self)
@@ -18,41 +15,18 @@
     def start(self):
         pass
 
-<<<<<<< HEAD
-    def save_context(self, model, messages, temperature, pid, time_limit):
-=======
     def save_context(self, model, messages, tools, temperature, pid, time_limit):
->>>>>>> 933dbffe
         if isinstance(model, str):
             response = completion(
                 model=model,
                 messages=messages,
-<<<<<<< HEAD
-=======
                 # tools=tools,
->>>>>>> 933dbffe
                 temperature=temperature,
                 stream=True
             )
             start_time = time.time()
             completed_response = ""
             
-<<<<<<< HEAD
-            for part in response:
-                completed_response += part.choices[0].delta.content or ""
-                if time.time() - start_time > time_limit:
-                    break
-                
-            self.context_dict[str(pid)] = completed_response
-            return completed_response
-
-    def load_context(self, pid):
-        return self.context_dict[str(pid)]
-
-    def check_context(self, pid):
-        # return os.path.exists(os.path.join(self.context_dir, f"process-{pid}.pt"))
-        return str(pid) in self.context_dict.keys()
-=======
             finished = True
             
             for part in response:
@@ -90,7 +64,6 @@
 
     def check_context(self, pid):
         return self.context_dict.get(str(pid), None)
->>>>>>> 933dbffe
 
     def clear_context(self, pid):
         self.context_dict.pop(pid)
